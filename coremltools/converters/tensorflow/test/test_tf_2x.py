--- conflicted
+++ resolved
@@ -108,7 +108,6 @@
                     return x * 3.
         self._test_coreml(model())
 
-<<<<<<< HEAD
     def test_einsum_transpose(self):
 
         class model(tf.Module):
@@ -152,10 +151,14 @@
         self._test_coreml(model())
 
     def test_einsum_matrix_multiplication_rank3(self):
+
+        class model(tf.Module):
             @tf.function(input_signature=[tf.TensorSpec(shape=[4,3,7], dtype=tf.float32),
                                           tf.TensorSpec(shape=[3,8,4], dtype=tf.float32)])
             def __call__(self, x, y):
                 return tuple([tf.einsum('ijk,jti->'+''.join(suffix), x, y) for suffix in list(permutations('kit'))])
+
+        self._test_coreml(model())
 
     def test_einsum_matrix_multiplication_rank4(self):
 
@@ -207,8 +210,6 @@
                        tf.einsum('ijkt->ijkt', x))
         self._test_coreml(model(), input_dic=[('x', [7,3,5,2])])
 
-
-=======
     def test_add_n(self):
 
         class model(tf.Module):
@@ -235,8 +236,6 @@
 
         self._test_coreml(model())
 
-
->>>>>>> 4704fd7c
 @unittest.skipUnless(HAS_TF_2, 'missing TensorFlow 2+.')
 class TestKerasFashionMnist(unittest.TestCase):
 
